--- conflicted
+++ resolved
@@ -6,11 +6,7 @@
 script: python -m gmusicapi.test.integration_test_api
 before_install: 
 - sudo apt-get update -qq
-<<<<<<< HEAD
-- sudo apt-get install -qq libav-tools libavcodec-extra-53
-=======
-- sudo apt-get install -y ubuntu-restricted-extras libav-tools
->>>>>>> 953d3042
+- sudo apt-get install -qq ubuntu-restricted-extras libav-tools
 branches: 
   only: 
   - develop
