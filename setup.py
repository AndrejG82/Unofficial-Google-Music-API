--- conflicted
+++ resolved
@@ -42,13 +42,6 @@
 This api is not supported nor endorsed by Google, and could break at any time.
 """,
     install_requires=[
-<<<<<<< HEAD
-        #"validictory >= 0.8.3",
-        "decorator >= 3.3.2",
-        "mutagen >= 1.2.0",
-        "protobuf >= 2.4.0",
-        "chardet",
-=======
         'validictory >= 0.8.3',
         'decorator == 3.3.2',
         'mutagen == 1.20',
@@ -58,7 +51,6 @@
         'hachoir-core == 1.3.3',
         'hachoir-parser == 1.3.4',
         'hachoir-metadata == 1.3.3',
->>>>>>> 76519efd
     ],
     classifiers = [
         "Programming Language :: Python",
