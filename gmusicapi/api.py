--- conflicted
+++ resolved
@@ -35,13 +35,8 @@
 from mutagen.mp3 import MP3
 import validictory
 
-<<<<<<< HEAD
 from session import WC_Session, MM_Session, SJ_Session
 from protocol import WC_Protocol, MM_Protocol, SJ_Protocol
-=======
-from session import WC_Session, MM_Session
-from protocol import WC_Protocol, MM_Protocol
->>>>>>> edfdfaa3
 from utils import utils
 from utils.apilogging import UsesLog
 from models.track import Track
