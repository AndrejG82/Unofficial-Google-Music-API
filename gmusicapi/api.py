#!/usr/bin/env python

# Copyright (c) 2012, Simon Weber
# All rights reserved.

# Redistribution and use in source and binary forms, with or without
# modification, are permitted provided that the following conditions are met:
#     * Redistributions of source code must retain the above copyright
#       notice, this list of conditions and the following disclaimer.
#     * Redistributions in binary form must reproduce the above copyright
#       notice, this list of conditions and the following disclaimer in the
#       documentation and/or other materials provided with the distribution.
#     * Neither the name of the copyright holder nor the
#       names of the contributors may be used to endorse or promote products
#       derived from this software without specific prior written permission.

# THIS SOFTWARE IS PROVIDED BY THE COPYRIGHT HOLDERS AND CONTRIBUTORS "AS IS" AND
# ANY EXPRESS OR IMPLIED WARRANTIES, INCLUDING, BUT NOT LIMITED TO, THE IMPLIED
# WARRANTIES OF MERCHANTABILITY AND FITNESS FOR A PARTICULAR PURPOSE ARE
# DISCLAIMED. IN NO EVENT SHALL THE COPYRIGHT HOLDERS BE LIABLE FOR ANY
# DIRECT, INDIRECT, INCIDENTAL, SPECIAL, EXEMPLARY, OR CONSEQUENTIAL DAMAGES
# (INCLUDING, BUT NOT LIMITED TO, PROCUREMENT OF SUBSTITUTE GOODS OR SERVICES;
# LOSS OF USE, DATA, OR PROFITS; OR BUSINESS INTERRUPTION) HOWEVER CAUSED AND
# ON ANY THEORY OF LIABILITY, WHETHER IN CONTRACT, STRICT LIABILITY, OR TORT
# (INCLUDING NEGLIGENCE OR OTHERWISE) ARISING IN ANY WAY OUT OF THE USE OF THIS
# SOFTWARE, EVEN IF ADVISED OF THE POSSIBILITY OF SUCH DAMAGE.


"""`gmusicapi` enables interaction with Google Music. This includes both web-client and Music Manager features.

This api is not supported nor endorsed by Google, and could break at any time.

**Respect Google in your use of the API.** Use common sense: protocol compliance, reasonable load, etc.
"""

import json
import time
import copy
import contextlib
import tempfile
import subprocess
import os
from uuid import getnode as getmac
from socket import gethostname
#used for _wc_call to get its calling parent.
#according to http://stackoverflow.com/questions/1095543/get-name-of-calling-functions-module-in-python,
# this
#  "will interact strangely with import hooks,
#  won't work on ironpython,
#  and may behave in surprising ways on jython"
import inspect

try:
    # These are for python3 support
    from urllib.request import HTTPCookieProcessor, Request, build_opener
    from urllib.error import HTTPError
    from urllib.parse import urlencode, quote_plus
    from http.client import HTTPConnection, HTTPSConnection
    unistr = str
except ImportError:
    # Fallback to python2
    from urllib2 import HTTPCookieProcessor, Request, build_opener
    from urllib2 import HTTPError
    from urllib import urlencode, quote_plus
    from httplib import HTTPConnection, HTTPSConnection
    unistr = unicode

import validictory

from gmusicapi.protocol import WC_Protocol, MM_Protocol
from gmusicapi.utils import utils
from gmusicapi.utils.apilogging import UsesLog
from gmusicapi.gmtools import tools
from gmusicapi.utils.clientlogin import ClientLogin
from gmusicapi.utils.tokenauth import TokenAuth

from gmusicapi.exceptions import (
    CallFailure, ParseException, ValidationException,
    AlreadyLoggedIn, NotLoggedIn
)
from gmusicapi.newprotocol import webclient, musicmanager

<<<<<<< HEAD
supported_upload_filetypes = ("mp3", "m4a", "ogg", "flac", "wma") 
=======
class CallFailure(Exception):
    """Exception raised when the Google Music server responds that a call failed.
    
    Attributes:
        callname -- name of Api function that had the failing call
        res  -- the body of the failed response
    """
    def __init__(self, message, callname, res):
        Exception.__init__(self, message)

        self.callname = callname
        self.res = res
>>>>>>> deedc428


class Api(UsesLog):
    def __init__(self, suppress_failure=False):
        """Initializes an Api.

        :param suppress_failure: when True, CallFailure will never be raised.
        """

        self.suppress_failure = suppress_failure

        self.session = PlaySession()

        self.wc_protocol = WC_Protocol()
        self.mm_protocol = MM_Protocol()

        self.uploader_id = None
        self.uploader_name = None

        self.init_logger()

    @contextlib.contextmanager
    def _unsuppress_failures(self):
        """An internal context manager to temporarily disable failure suppression.

        This should wrap any Api code which tries to catch CallFailure."""

        orig = self.suppress_failure
        self.suppress_failure = False
        try:
            yield
        finally:
            self.suppress_failure = orig

    #---
    #   Authentication:
    #---

    def is_authenticated(self):
        """Returns whether the api is logged in."""
        return self.session.logged_in

    def login(self, email, password, perform_upload_auth=True,
              uploader_id=None, uploader_name=None):
        """Authenticates the api with the given credentials.
        Returns True on success, False on failure.

        :param email: eg `test@gmail.com` or just `test`.
        :param password: plaintext password. It will not be stored and is sent over ssl.
        :param perform_upload_auth: if True, register/authenticate as an upload device
        :param uploader_id: unique id; default is mac address.
        :param uploader_name: human-readable non-unique id; default is "<hostname> (gmusicapi)"

        Users of two-factor authentication will need to set an application-specific password
        to log in.

        Uploads from this instance will send uploader_id and uploader_name.
        """

        self.session.login(email, password)
        if not self.is_authenticated():
            self.log.info("failed to authenticate")
            return False

        self.log.info("authenticated")

        if perform_upload_auth:
            if uploader_id is None:
                mac = hex(getmac())[2:-1]
                mac = ':'.join([mac[x:x + 2] for x in range(0, 10, 2)])
                uploader_id = mac.upper()

            if uploader_name is None:
                uploader_name = gethostname() + " (gmusicapi)"

            try:
                #self._mm_pb_call("upload_auth")
                self._make_call(musicmanager.AuthenticateUploader,
                                uploader_id,
                                uploader_name)
                self.log.info("successful upload auth")
                self.uploader_id = uploader_id
                self.uploader_name = uploader_name

            except CallFailure:
                self.log.exception("could not authenticate for uploading")
                return False

        return True

    def logout(self):
        """Forgets local authentication without affecting the server.
        Always returns True.
        """
        self.session.logout()
        self.uploader_id = None
        self.uploader_name = None

        self.log.info("logged out")

        return True

    #---
    #   Api features supported by the web client interface:
    #---
    def change_playlist_name(self, playlist_id, new_name):
        """Changes the name of a playlist. Returns the changed id.

        :param playlist_id: id of the playlist to rename.
        :param new_title: desired title.
        """

        self._wc_call("modifyplaylist", playlist_id, new_name)

        return playlist_id  # the call actually doesn't return anything.

    @utils.accept_singleton(dict)
    @utils.empty_arg_shortcircuit()
    def change_song_metadata(self, songs):
        """Changes the metadata for songs given in `GM Metadata Format`_. Returns a list of the song ids changed.

        :param songs: a list of song dictionaries, or a single song dictionary.


        The server response is *not* to be trusted. Instead, reload the library; this will always reflect changes.

        These metadata keys are able to be changed:
        
        * rating: set to 0 (no thumb), 1 (down thumb), or 5 (up thumb)
        * name: use this instead of `title`
        * album
        * albumArtist
        * artist
        * composer
        * disc
        * genre
        * playCount
        * totalDiscs
        * totalTracks
        * track
        * year

        These keys cannot be changed:
        
        * comment
        * id 
        * deleted
        * creationDate
        * albumArtUrl
        * type
        * beatsPerMinute
        * url

        These keys cannot be changed; their values are determined by another key's value:

        * title: set to `name`
        * titleNorm: set to lowercase of `name`
        * albumArtistNorm: set to lowercase of `albumArtist`
        * albumNorm: set to lowercase of `album`
        * artistNorm: set to lowercase of `artist`

        These keys cannot be changed, and may change unpredictably:

        * lastPlayed: likely some kind of last-accessed timestamp
        """

        res = self._wc_call("modifyentries", songs)

        return [s['id'] for s in res['songs']]

    def create_playlist(self, name):
        """Creates a new playlist. Returns the new playlist id.

        :param title: the title of the playlist to create.
        """

        return self._make_call(webclient.AddPlaylist, name)['id']
        #return self._wc_call("addplaylist", name)['id']

    def delete_playlist(self, playlist_id):
        """Deletes a playlist. Returns the deleted id.

        :param playlist_id: id of the playlist to delete.
        """

        return self._wc_call("deleteplaylist", playlist_id)['deleteId']

    @utils.accept_singleton(basestring)
    @utils.empty_arg_shortcircuit()
    def delete_songs(self, song_ids):
        """Deletes songs from the entire library. Returns a list of deleted song ids.

        :param song_ids: a list of song ids, or a single song id.
        """

        return self._wc_call("deletesong", song_ids)['deleteIds']

    def get_all_songs(self):
        """Returns a list of `song dictionaries`__.
        
        __ `GM Metadata Format`_
        """

        library = []

        lib_chunk = self._wc_call("loadalltracks")
    
        while 'continuationToken' in lib_chunk:
            library += lib_chunk['playlist'] #misleading name; this is the entire chunk
            
            lib_chunk = self._wc_call("loadalltracks", lib_chunk['continuationToken'])

        library += lib_chunk['playlist']

        return library

    def get_playlist_songs(self, playlist_id):
        """Returns a list of `song dictionaries`__, which include `playlistEntryId` keys for the given playlist.

        :param playlist_id: id of the playlist to load.

        __ `GM Metadata Format`_
        """

        return self._wc_call("loadplaylist", playlist_id)["playlist"]

    def get_all_playlist_ids(self, auto=True, user=True, always_id_lists=False):
        """Returns a dictionary mapping playlist types to dictionaries of ``{"<playlist name>": "<playlist id>"}`` pairs.

        Available playlist types are:

        * "`auto`" - auto playlists
        * "`user`" - user-defined playlists (including instant mixes)

        :param auto: make an "`auto`" entry in the result.
        :param user: make a "`user`" entry in the result.
        :param always_id_lists: when False, map name -> id when there is a single playlist for that name. When True, always map to a list (which may only have a single id in it).

        Google Music allows for multiple playlists of the same name. Since this is uncommon, `always_id_lists` is False by default: names will map directly to ids when unique. However, this can create ambiguity if the api user doesn't have advance knowledge of the playlists. In this case, setting `always_id_lists` to True is recommended.

        Note that playlist names can be unicode strings.
        """

        playlists = {}

        res = self._wc_call("loadplaylist", "all")

        if auto:
            playlists['auto'] = self._get_auto_playlists()
        if user:
            playlists['user'] = self._playlist_list_to_dict(res['playlists'])

        #Break down singleton lists if desired.
        if not always_id_lists:
            for p_dict in playlists.itervalues():
                for name, id_list in p_dict.iteritems():
                    if len(id_list) == 1: p_dict[name]=id_list[0]
        
        return playlists
        
    def _playlist_list_to_dict(self, pl_list):
        ret = {}

        for name, pid in ((p["title"], p["playlistId"]) for p in pl_list):
            if not name in ret: ret[name] = []
            ret[name].append(pid)

        return ret
        
    def _get_auto_playlists(self):
        """For auto playlists, returns a dictionary which maps autoplaylist name to id."""
        
        #Auto playlist ids are hardcoded in the wc javascript.
        #If Google releases Music internationally, this will probably be broken.
        #When testing, an incorrect name here will be caught.
        return {"Thumbs up": "auto-playlist-thumbs-up", 
                "Last added": "auto-playlist-recent",
                "Free and purchased": "auto-playlist-promo"}

    def get_song_download_info(self, song_id):
        """Returns a tuple ``("<download url>", <download count>)``.

        GM allows 2 downloads per song. This call does not register a download - that is done when the download url is retrieved.

        :param song_id: a single song id.
        """

        #The protocol expects a list of songs - could extend with accept_singleton
        info = self._wc_call("multidownload", [song_id])

        return (info["url"], info["downloadCounts"][song_id])

    def get_stream_url(self, song_id):
        """Returns a url that points to a streamable version of this song. 

        While this call requires authentication, listening to the returned url does not. The url expires after about a minute.

        :param song_id: a single song id.

        *This is only intended for streaming*. The streamed audio does not contain metadata. Use :func:`get_song_download_info` to download complete files with metadata.
        """

        #This call is strange. The body is empty, and the songid is passed in the querystring.
        res = self._wc_call("play", query_args={'songid': song_id})
        
        return res['url']
        
    def copy_playlist(self, orig_id, copy_name):
        """Copies the contents of a playlist to a new playlist. Returns the id of the new playlist.

        :param orig_id: id of the playlist to be copied.
        :param copy_name: the name of the new copied playlist.

        Useful for making backups of playlists before modifications.
        """
        
        orig_tracks = self.get_playlist_songs(orig_id)
        
        new_id = self.create_playlist(copy_name)
        self.add_songs_to_playlist(new_id, [t["id"] for t in orig_tracks])

        return new_id

    def change_playlist(self, playlist_id, desired_playlist, safe=True):
        """Changes the order and contents of an existing playlist. Returns the id of the playlist when finished - which may not be the argument, in the case of a failure and recovery.
        
        :param playlist_id: the id of the playlist being modified.
        :param desired_playlist: the desired contents and order as a list of song dictionaries, like is returned from :func:`get_playlist_songs`.
        :param safe: if True, ensure playlists will not be lost if a problem occurs. This may slow down updates.

        The server only provides 3 basic (atomic) playlist mutations: addition, deletion, and reordering. This function will automagically use these to apply a list representation of the desired changes.

        However, this might involve multiple calls to the server, and if a call fails, the playlist will be left in an inconsistent state. The `safe` option makes a backup of the playlist before doing anything, so it can be rolled back if a problem occurs. This is enabled by default. Note that this might slow down updates of very large playlists.

        There will always be a warning logged if a problem occurs, even if `safe` is False.
        """
        
        #We'll be modifying the entries in the playlist, and need to copy it.
        #Copying ensures two things:
        # 1. the user won't see our changes
        # 2. changing a key for one entry won't change it for another - which would be the case
        #     if the user appended the same song twice, for example.
        desired_playlist = [copy.deepcopy(t) for t in desired_playlist]
        server_tracks = self.get_playlist_songs(playlist_id)

        if safe: #make the backup.
            #The backup is stored on the server as a new playlist with "_gmusicapi_backup" appended to the backed up name.
            #We can't just store the backup here, since when rolling back we'd be relying on this function - and it just failed.
            names_to_ids = self.get_all_playlist_ids(always_id_lists=True)['user']
            playlist_name = (ni_pair[0] 
                             for ni_pair in names_to_ids.iteritems()
                             if playlist_id in ni_pair[1]).next()

            backup_id = self.copy_playlist(playlist_id, playlist_name + "_gmusicapi_backup")

        #Ensure CallFailures do not get suppressed in our subcalls.
        #Did not unsuppress the above copy_playlist call, since we should fail 
        # out if we can't ensure the backup was made.
        with self._unsuppress_failures():
            try:
                #Counter, Counter, and set of id pairs to delete, add, and keep.
                to_del, to_add, to_keep = tools.find_playlist_changes(server_tracks, desired_playlist)

                ##Delete unwanted entries.
                to_del_eids = [pair[1] for pair in to_del.elements()]
                if to_del_eids: self._remove_entries_from_playlist(playlist_id, to_del_eids)

                ##Add new entries.
                to_add_sids = [pair[0] for pair in to_add.elements()]
                if to_add_sids:
                    new_pairs = self.add_songs_to_playlist(playlist_id, to_add_sids)

                    ##Update desired tracks with added tracks server-given eids.
                    #Map new sid -> [eids]
                    new_sid_to_eids = {}
                    for sid, eid in new_pairs:
                        if not sid in new_sid_to_eids:
                            new_sid_to_eids[sid] = []
                        new_sid_to_eids[sid].append(eid)


                    for d_t in desired_playlist:
                        if d_t["id"] in new_sid_to_eids:
                            #Found a matching sid.
                            match = d_t
                            sid = match["id"]
                            eid = match.get("playlistEntryId") 
                            pair = (sid, eid)

                            if pair in to_keep:
                                to_keep.remove(pair) #only keep one of the to_keep eids.
                            else:
                                match["playlistEntryId"] = new_sid_to_eids[sid].pop()
                                if len(new_sid_to_eids[sid]) == 0:
                                    del new_sid_to_eids[sid]


                ##Now, the right eids are in the playlist.
                ##Set the order of the tracks:

                #The web client has no way to dictate the order without block insertion,
                # but the api actually supports setting the order to a given list.
                #For whatever reason, though, it needs to be set backwards; might be
                # able to get around this by messing with afterEntry and beforeEntry parameters.
                sids, eids = zip(*tools.get_id_pairs(desired_playlist[::-1]))

                if sids: self._wc_call("changeplaylistorder", playlist_id, sids, eids)

                ##Clean up the backup.
                if safe: self.delete_playlist(backup_id)

            except CallFailure:
                self.log.warning("a subcall of change_playlist failed - playlist %s is in an inconsistent state", playlist_id)

                if not safe: raise #there's nothing we can do
                else: #try to revert to the backup
                    self.log.warning("attempting to revert changes from playlist '%s_gmusicapi_backup'", playlist_name)

                    try:
                        self.delete_playlist(playlist_id)
                        self.change_playlist_name(backup_id, playlist_name)
                    except CallFailure:
                        self.log.error("failed to revert changes.")
                        raise
                    else:
                        self.log.warning("reverted changes safely; playlist id of '%s' is now '%s'", playlist_name, backup_id)
                        playlist_id = backup_id

            return playlist_id
    
    @utils.accept_singleton(basestring, 2)
    @utils.empty_arg_shortcircuit(position=2)
    def add_songs_to_playlist(self, playlist_id, song_ids):
        """Adds songs to a playlist. Returns a list of (song id, playlistEntryId) tuples that were added.

        :param playlist_id: id of the playlist to add to.
        :param song_ids: a list of song ids, or a single song id.
        """

        return [(s['songId'], s['playlistEntryId'])
                for s in 
                self._wc_call("addtoplaylist", playlist_id, song_ids)['songIds']]

    @utils.accept_singleton(basestring, 2)
    @utils.empty_arg_shortcircuit(position=2)
    def remove_songs_from_playlist(self, playlist_id, sids_to_match):
        """Removes all copies of the given song ids from a playlist. Returns a list of removed (sid, eid) pairs.

        :param playlist_id: id of the playlist to remove songs from.
        :param sids_to_match: a list of songids to match, or a single song id.

        This does *not always* the inverse of a call to :func:`add_songs_to_playlist`, since multiple copies of the same song are removed. For more control in this case, get the playlist tracks with :func:`get_playlist_songs`, modify the list of tracks, then use :func:`change_playlist` to push changes to the server.
        """

        playlist_tracks = self.get_playlist_songs(playlist_id)
        sid_set = set(sids_to_match)

        matching_eids = [t["playlistEntryId"]
                         for t in playlist_tracks
                         if t["id"] in sid_set]

        if matching_eids:
            #Call returns "sid_eid" strings.
            sid_eids = self._remove_entries_from_playlist(playlist_id, 
                                                          matching_eids)
            return [s.split("_") for s in sid_eids]
        else:
            return []
    
    @utils.accept_singleton(basestring, 2)
    @utils.empty_arg_shortcircuit(position=2)
    def _remove_entries_from_playlist(self, playlist_id, entry_ids_to_remove):
        """Removes entries from a playlist. Returns a list of removed "sid_eid" strings.

        :param playlist_id: the playlist to be modified.
        :param entry_ids: a list of entry ids, or a single entry id.
        """

        #GM requires the song ids in the call as well; find them.
        playlist_tracks = self.get_playlist_songs(playlist_id)
        remove_eid_set = set(entry_ids_to_remove)
        
        e_s_id_pairs = [(t["id"], t["playlistEntryId"]) 
                        for t in playlist_tracks
                        if t["playlistEntryId"] in remove_eid_set]

        num_not_found = len(entry_ids_to_remove) - len(e_s_id_pairs)
        if num_not_found > 0:
            self.log.warning("when removing, %d entry ids could not be found in playlist id %s", num_not_found, playlist_id)

        #Unzip the pairs.
        sids, eids = zip(*e_s_id_pairs)

        return self._wc_call("deletesong", sids, eids, playlist_id)['deleteIds']
    
        
    def search(self, query):
        """Searches for songs and albums.

        :param query: the search query.


        Search results are organized based on how they were found. Hits on an album title return information on that album. Here is an example album result::

            {'artistName': 'The Cat Empire',
             'imageUrl': '<url>',
             'albumArtist': 'The Cat Empire', 
             'albumName': 'Cities: The Cat Empire Project'}
        
        Hits on song or artist name return the matching `song dictionary`__.

        The responses are returned in a dictionary, arranged by hit type::

              {'album_hits':[<album dictionary>, ...],
               'artist_hits':[<song dictionary>, ...],
               'song_hits':[<song dictionary>, ...]}

        The search ignores punctuation.

        __ `GM Metadata Format`_
        """

        res = self._wc_call("search", query)['results']

        return {"album_hits":res["albums"],
                "artist_hits":res["artists"],
                "song_hits":res["songs"]}

    def _make_call(self, protocol, *args, **kwargs):
        """Returns the response of a web client/music manager call.
        Additional kw/args passed to protocol.build_transaction."""

        call_name = protocol.__name__

        self.log.debug("n call %s(%s %s)", call_name, args, kwargs)

        transaction = protocol.build_transaction(*args, **kwargs)
        request = transaction.request

        #TODO log request? protobuf is already encoded...
        print
        print request.method, request.url
        print request.headers

        #TODO refactor this once session things are figured out
        if protocol.__bases__[0].__name__ == 'WcCall':
            response = self.session.send_wc_request(request,
                                                    send_xt=protocol.send_xt)
            text = response.read()
        else:
            response = self.session.send_mm_request(request)
            text = response.read()

        #TODO check return code

        try:
            res = protocol.parse_response(text)
            #TODO log response
            print protocol.filter_response(res)
        except ParseException:
            self.log.warning("couldn't parse %s response: %s", call_name, text)

        try:
            transaction.verify_res_success(res)
        except CallFailure:
            if not self.suppress_failure:
                raise

        try:
            transaction.verify_res_schema(res)
        except ValidationException:
            self.log.warning("unexpected response from %s: %r", call_name, res)

        return res

    def _wc_call(self, service_name, *args, **kw):
        """Returns the response of a web client call.
        :param service_name: the name of the call, eg ``search``
        additional positional arguments are passed to ``build_body``for the retrieved protocol.
        if a 'query_args' key is present in kw, it is assumed to be a dictionary of additional key/val pairs to append to the query string.
        """


        protocol = getattr(self.wc_protocol, service_name)

        #Always log the request.
        self.log.debug("wc_call %s %s", service_name, args)
        
        body, res_schema = protocol.build_transaction(*args)
        

        #Encode the body. It might be None (empty).
        if body is not None: #body can be {}, which is different from None. {} is falsey.
            body = "json=" + quote_plus(json.dumps(body))

        extra_query_args = None
        if 'query_args' in kw:
            extra_query_args = kw['query_args']

        res = self.session.open_web_url(protocol.build_url, extra_query_args, body)
        
        read = res.read()
        res = json.loads(read)

        if protocol.gets_logged:
            self.log.debug("wc_call response %s", res)
        else:
            self.log.debug("wc_call response <suppressed>")

        #Check if the server reported success.
        success = utils.call_succeeded(res)
        if not success:
            self.log.error("call to %s failed", service_name)
            self.log.debug("full response: %s", res)
            
            if not self.suppress_failure:
                calling_func_name = inspect.stack()[1][3]
                raise CallFailure('', calling_func_name, res) #normally caused by bad arguments to the server

        #Calls are not required to have a schema, and
        # schemas are only for successful calls.
        if success and res_schema:
            try:
                validictory.validate(res, res_schema)
            except ValueError as details:
                self.log.warning("Received an unexpected response from call %s.", service_name)
                self.log.debug("full response: %s", res)
                self.log.debug("failed schema: %s", res_schema)
                self.log.warning("error was: %s", details)
                    
        return res


    #---
    #   Api features supported by the Music Manager interface:
    #---


    #This works, but the protocol isn't quite right.
    #For now, you're better off just taking len(get_all_songs)
    # to get a count of songs in the library. 20,000 songs is the limit for free users.

    # def get_quota(self):
    #     """Returns a tuple of (allowed number of tracks, total tracks, available tracks)."""

    #     quota = self._mm_pb_call("client_state").quota

    #     #protocol incorrect here...
    #     return (quota.maximumTracks, quota.totalTracks, quota.availableTracks)

    @utils.accept_singleton(basestring)
    @utils.empty_arg_shortcircuit(return_code='{}')
    def _upload_new(self, filepaths):
        """Uploads the given filepaths.
        Returns a dictionary ``{"<filepath>": "<new song id>"}`` with keys for
        each successful upload.

        Returns an empty dictionary if all uploads fail. CallFailure will never be raised.

        :param filepaths: a list of filepaths, or a single filepath.

        All Google-supported filetypes are supported; see http://goo.gl/iEwLI for more information.

        Unlike Google's Music Manager, this function will currently allow the same song to
        be uploaded more than once if its tags are changed. This is subject to change in the future.
        """
        if self.uploader_id is None or self.uploader_name is None:
            raise NotLoggedIn("Not authenticated as an upload device;"
                              " run Api.login(...perform_upload_auth=True...)"
                              " first.")

        results = {}

        md_protocol = musicmanager.UploadMetadata  # to save typing

        #get file information
        for filepath in filepaths:
            with open(filepath, 'rb') as f:
                contents = f.read()

            #This process can be done for multiple tracks at a time, but verification is
            # way easier for one track at a time.
            track_pb = md_protocol.fill_track_info(filepath, contents)
            #TODO allow metadata faking
            md_res = self._make_call(md_protocol, [track_pb], self.uploader_id)

            #Need to think about scan + match.
            #Currently, there wouldn't be an easy way to reupload since I don't store
            # information about previous uploads.

            #Form upload session requests (for songs GM wants).
            #session_requests = self.mm_protocol.make_upload_session_requests(cid_map, metadataresp)
            #for filename, server_id, payload in session_requests:
            #    pass

            #get sessions for non-matched
            #upload those with sessions

        #TODO need a way to distinguish how uploading happened (match vs uploaded)
        return results

    @utils.accept_singleton(basestring)
    @utils.empty_arg_shortcircuit(return_code='{}')
    def upload(self, filenames):
        """Uploads the given filenames. Returns a dictionary with ``{"<filename>": "<new song id>"}`` pairs for each successful upload.

        Returns an empty dictionary if all uploads fail. CallFailure will never be raised.

        :param filenames: a list of filenames, or a single filename.

        All Google-supported filetypes are supported. Non-mp3 files will be transcoded to a 320kbs abr mp3 before being uploaded, just as Google's Music Manager does. The original filename will be returned, not the name of transcoded file.

        Unlike Google's Music Manager, this function will currently allow the same song to be uploaded more than once if its tags are changed. This is subject to change in the future.
        """
        if self.uploader_id is None or self.uploader_name is None:
            raise NotLoggedIn("Not authenticated as an upload device;"
                              " run Api.login(...perform_upload_auth=True...)"
                              " first.")

        results = {}

        with self._temp_mp3_conversion(filenames) as (upload_files, orig_fnames):

            fname_to_id = self._upload_mp3s([f.name for f in upload_files])

            for fname, sid in fname_to_id.items():
                results[orig_fnames[fname]] = sid

        return results
        

    @contextlib.contextmanager
    def _temp_mp3_conversion(self, filenames):
        """An internal context manager that converts files to temp mp3 files if needed.
        Returns (list of file objects, {'temp filename':'orig fname'})

        Only supported non-mp3s are converted and given a temp file."""
        
        temp_file_handles = []
        all_file_handles = []

        temp_to_orig = {}

        try:
            for orig_fn in filenames:
                extension = orig_fn.split(".")[-1].lower()

                if extension == "mp3":
                    all_file_handles.append(file(orig_fn))
                    temp_to_orig[orig_fn] = orig_fn

                elif extension in supported_upload_filetypes:
                    t_handle = tempfile.NamedTemporaryFile(prefix="gmusicapi", suffix=".mp3", delete=False)
                    temp_file_handles.append(t_handle)

                    try:
                        self.log.info("converting %s to %s", orig_fn, t_handle.name)
                        err_output = None

                        #pipe:1 -> send output to stdout
                        p = subprocess.Popen(["ffmpeg", "-i", orig_fn, "-f", "mp3", "-ab", "320k", "pipe:1"], stdout=subprocess.PIPE, stderr=subprocess.PIPE)
                        
                        audio_data, err_output = p.communicate()
                        
                        #Check for success and write out our temp file.
                        if p.returncode is not 0:
                            raise OSError
                        else:
                            t_handle.write(audio_data)
                            

                    except OSError:
                        if err_output is not None:
                            self.log.error("FFmpeg could not convert the file to mp3. output was: %s", err_output)
                        else:
                            self.log.exception("is FFmpeg installed? Failed to convert '%s' to mp3 while uploading. This file will not be uploaded. Error was:", orig_fn)

                        continue

                    finally:
                        #Close the file so mutagen can write out its tags.
                        t_handle.close()
                        

                    #Copy tags over. It's easier to do this here than mess with
                    # passing overriding metadata into _upload() later on
                    if not utils.copy_md_tags(orig_fn, t_handle.name):
                        self.log.warn("failed to copy metadata to converted temp mp3 for '%s'. This file will still be uploaded, but Google Music may not receive (some of) its metadata.", orig_fn)

                    all_file_handles.append(t_handle)
                    temp_to_orig[t_handle.name] = orig_fn

                else:
                    self.log.error("'%s' is not of a supported filetype, and cannot be uploaded. Supported filetypes: %s", orig_fn, supported_upload_filetypes)


            yield all_file_handles, temp_to_orig

        finally:
            #Ensure all temp files get deleted.
            for t in temp_file_handles:
                try:
                    os.remove(t.name)
                except OSError:
                    self.log.exception("failed to delete temporary file '%s'", t.name)

    def _upload_mp3s(self, filenames):
        """Uploads a list of files. All files are assumed to be mp3s."""

        #filename -> GM song id
        fn_sid_map = {}

        #Form and send the metadata request.
        metadata_request, cid_map = self.mm_protocol.make_metadata_request(filenames)
        metadataresp = self._mm_pb_call("metadata", metadata_request)

        #Form upload session requests (for songs GM wants).
        session_requests = self.mm_protocol.make_upload_session_requests(cid_map, metadataresp)

        #Try to get upload sessions and upload each song.
        #This section is in bad need of refactoring.
        for filename, server_id, payload in session_requests:

            post_data = json.dumps(payload)

            success = False
            already_uploaded = False
            attempts = 0

            while not success and attempts < 3:
                
                #Pull this out with the below call when it makes sense to.
                res = json.loads(
                    self.session.post_jumper(
                        "/uploadsj/rupio", 
                        post_data).read())

                if 'sessionStatus' in res:
                    self.log.debug("got a session. full response: %s", str(res))
                    success = True
                    break


                elif 'errorMessage' in res:
                    self.log.debug("upload error. full response: %s", str(res))

                    error_code = res['errorMessage']['additionalInfo']['uploader_service.GoogleRupioAdditionalInfo']['completionInfo']['customerSpecificInfo']['ResponseCode']

                    #This seems more like protocol-worthy information.
                    if error_code == 503:
                        #Servers still syncing; retry with no penalty.
                        self.log.info("upload servers still syncing; trying again.")
                        attempts -= 1

                    elif error_code == 200:
                        #GM reports that the file is already uploaded, probably because the hash matched a server-side file.
                        self.log.warning("GM upload server reports %s is already uploaded as sid: %s", filename, server_id)
                        success = True
                        already_uploaded = True
                        break

                    elif error_code == 404:
                        #Bad request. I've never seen this resolve through retries.
                        self.log.warning("GM upload server")

                    else:
                        #Unknown error code.
                        self.log.warning("upload service reported an unknown error code. Please report this to the project.\n  entire response: %s", str(res))
                    
                else:
                    self.log.warning("upload service sent back a response that could not be interpreted. Please report this to the project.\n  entire response: %s", str(res))
                    
                                        
                time.sleep(3)
                self.log.info("trying again for a session.")
                attempts += 1

            if success and not already_uploaded:
                #Got a session; upload the actual file.
                up = res['sessionStatus']['externalFieldTransfers'][0]
                self.log.info("uploading file. sid: %s", server_id)

                with open(filename, mode="rb") as audio_data:
                    res = json.loads(
                        self.session.post_jumper( 
                            up['putInfo']['url'], 
                            audio_data, 
                            {'Content-Type': up['content_type']}).read())
                
                self.log.debug("post_jumper res: %s", res)

            
                if res['sessionStatus']['state'] == 'FINALIZED':
                    fn_sid_map[filename] = server_id
                    self.log.info("successfully uploaded sid %s", server_id)

            elif already_uploaded:
                fn_sid_map[filename] = server_id

            else:
                self.log.warning("could not upload file %s (sid %s)", filename, server_id)

        return fn_sid_map


    def _mm_pb_call(self, service_name, req = None):
        """Returns the protobuff response of a call to a predefined Music Manager protobuff service."""

        self.log.debug("mm_pb_call: %s(%s)", service_name, str(req))

        res = self.mm_protocol.make_pb(service_name + "_response")

        if not req:
            try:
                req = self.mm_protocol.make_pb(service_name + "_request")
            except AttributeError:
                req = self.mm_protocol.make_pb(service_name) #some request types don't have _request appended.

        url = self.mm_protocol.pb_services[service_name]

        res.ParseFromString(self.session.post_protobuf(url, req))

        self.log.debug("mm_pb_call response: [%s]", str(res))

        return res

#---
#The session layer:
#---

class PlaySession(object):
    """
    A Google Play Music session.

    It allows for authentication and the making of authenticated
    requests through the MusicManager API (protocol buffers), Web client requests,
    and the Skyjam client API.
    """

    # The URL for authenticating against Google Play Music
    PLAY_URL = 'https://play.google.com/music/listen?u=0&hl=en'

    # Common User Agent used for web requests
    _user_agent = "Mozilla/5.0 (X11; U; Linux i686; en-US; rv:1.8.1.6) Gecko/20061201 Firefox/2.0.0.6 (Ubuntu-feisty)"

    def __init__(self):
        """
        Initializes a default unauthenticated session.
        """
        self.client = None
        self.cookies = None
        self.logged_in = False

        # Wish there were better names for these
        self.android = HTTPSConnection('android.clients.google.com')
        self.jumper  = HTTPConnection('uploadsj.clients.google.com')


    def _get_cookies(self):
        """
        Gets cookies needed for web and media streaming access.
        Returns True if the necessary cookies are found, False otherwise.
        """
        if self.logged_in:
            raise AlreadyLoggedIn

        handler = build_opener(HTTPCookieProcessor(self.cookies))
        req = Request(self.PLAY_URL, None, {}) #header)
        resp_obj = handler.open(req)

        return  (
                    self.get_cookie('sjsaid') is not None and
                    self.get_cookie('xt') is not None
                )


    def get_cookie(self, name):
        """
        Finds the value of a cookie by name, returning None on failure.

        :param name: The name of the cookie to find.
        """
        for cookie in self.cookies:
            if cookie.name == name:
                return cookie.value

        return None


    def login(self, email, password):
        """
        Attempts to create an authenticated session using the email and
        password provided.
        Return True if the login was successful, False otherwise.
        Raises AlreadyLoggedIn if the session is already authenticated.

        :param email: The email address of the account to log in.
        :param password: The password of the account to log in.
        """
        if self.logged_in:
            raise AlreadyLoggedIn

        self.client = ClientLogin(email, password, 'sj')
        tokenauth = TokenAuth('sj', self.PLAY_URL, 'jumper')

        if self.client.get_auth_token() is None:
            return False

        tokenauth.authenticate(self.client)
        self.cookies = tokenauth.get_cookies()

        self.logged_in = self._get_cookies()

        return self.logged_in


    def logout(self):
        """
        Resets the session to an unauthenticated default state.
        """
        self.__init__()

    #These two functions will be the exposed part of the new Session.
    #Hopefully, requests.Session can be used behind the scenens.
    def send_wc_request(self, request, send_xt=True):
        """Send a request using the web client session."""
        if not self.logged_in:
            raise NotLoggedIn

        #These should probably be stored in session.
        if send_xt:
            request.params['u'] = 0
            request.params['xt'] = self.get_cookie('xt')

        request.headers['User-agent'] = self._user_agent
        request.cookies = self.cookies

        prep_request = request.prepare()
        #there are weird differences between requests and urllib here,
        # which cause 404s and xsrf revalidation. eventually, this should just
        # be sending over a requests Session, but this works for now.
        return self.open_web_url(prep_request.url, data=prep_request.body,
                                 send_xt=send_xt, headers=prep_request.headers)

    def send_mm_request(self, request):
        """Send a request using the music manager session."""
        if not self.logged_in:
            raise NotLoggedIn

        request.cookies = {'SID': self.client.get_sid_token()}
        prep_request = request.prepare()

        return self.open_web_url(prep_request.url, data=prep_request.body,
                                 send_xt=False, headers=prep_request.headers)

    def open_web_url(self, url_builder, extra_args=None, data=None,
                     useragent=None, send_xt=True, headers=None):
        """
        Opens an https url using the current session and returns the response.
        Code adapted from:
        http://code.google.com/p/gdatacopier/source/browse/tags/gdatacopier-1.0.2/gdatacopier.py

        :param url_builder: the url, or a function to receieve a dictionary of querystring arg/val pairs and return the url.
        :param extra_args: (optional) key/val querystring pairs.
        :param data: (optional) encoded POST data.
        :param useragent: (optional) The User Agent to use for the request.
        """
        # I couldn't find a case where we don't need to be logged in
        if not self.logged_in:
            raise NotLoggedIn

        args = {}
        if send_xt:
            args['xt'] = self.get_cookie("xt")

        if extra_args:
            args = dict(args.items() + extra_args.items())

        if isinstance(url_builder, basestring):
            url = url_builder
        else:
            url = url_builder(args)

        opener = build_opener(HTTPCookieProcessor(self.cookies))

        if not useragent:
            useragent = self._user_agent

        if headers:
            opener.addheaders = headers.items()
        else:
            opener.addheaders = [('User-agent', useragent)]

        if data:
            response = opener.open(url, data)
        else:
            response = opener.open(url)

        return response


    def post_protobuf(self, path, protobuf):
        """
        Returns the response from encoding and posting the given data.

        :param path: the name of the service url
        :param proto: data to be encoded with protobuff
        """
        if not self.logged_in:
            raise NotLoggedIn

        urlpath = '/upsj/' + path
        self.android.request('POST', urlpath, protobuf.SerializeToString(), {
            'Cookie':       'SID=%s' % self.client.get_sid_token(),
            'Content-Type': 'application/x-google-protobuf'
        })

        resp = self.android.getresponse()

        return resp.read()


    def post_jumper(self, url, encoded_data, headers=None):
        """
        Returns the response of a post to the MusicManager jumper service.
        """
        if not self.logged_in:
            raise NotLoggedIn

        if not headers:
            headers = {
                'Content-Type': 'application/x-www-form-urlencoded',
                'Cookie':       'SID=%s' % self.client.get_sid_token()
            }

        self.jumper.request('POST', url, encoded_data, headers)
        return self.jumper.getresponse()<|MERGE_RESOLUTION|>--- conflicted
+++ resolved
@@ -80,23 +80,7 @@
 )
 from gmusicapi.newprotocol import webclient, musicmanager
 
-<<<<<<< HEAD
 supported_upload_filetypes = ("mp3", "m4a", "ogg", "flac", "wma") 
-=======
-class CallFailure(Exception):
-    """Exception raised when the Google Music server responds that a call failed.
-    
-    Attributes:
-        callname -- name of Api function that had the failing call
-        res  -- the body of the failed response
-    """
-    def __init__(self, message, callname, res):
-        Exception.__init__(self, message)
-
-        self.callname = callname
-        self.res = res
->>>>>>> deedc428
-
 
 class Api(UsesLog):
     def __init__(self, suppress_failure=False):
