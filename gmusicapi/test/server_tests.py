# -*- coding: utf-8 -*-

"""
These tests all run against an actual Google Music account.

Destructive modifications are not made, but if things go terrible wrong,
an extra test playlist or song may result.
"""

from copy import copy
from collections import namedtuple
import os
import re
import types

from proboscis.asserts import (
    assert_true, assert_equal, assert_is_not_none,
    assert_not_equal, Check, assert_raises
)
from proboscis import test, before_class, after_class, SkipTest

from gmusicapi import Webclient, Musicmanager, Mobileclient, CallFailure
#from gmusicapi.exceptions import NotLoggedIn
from gmusicapi.protocol.metadata import md_expectations
from gmusicapi.utils.utils import retry
import gmusicapi.test.utils as test_utils

TEST_PLAYLIST_NAME = 'gmusicapi_test_playlist'

# this is a little data class for the songs we upload
TestSong = namedtuple('TestSong', 'sid title artist album')


@test(groups=['server'])
class UpauthTests(object):
    #These are set on the instance in create_song/playlist.
    wc = None  # webclient
    mm = None  # musicmanager
    song = None
    playlist_id = None

    @before_class
    def login(self):
        self.wc = test_utils.new_test_client(Webclient)
        assert_true(self.wc.is_authenticated())

        self.mm = test_utils.new_test_client(Musicmanager)
        assert_true(self.mm.is_authenticated())

        self.mc = test_utils.new_test_client(Mobileclient)
        assert_true(self.mc.is_authenticated())

    @after_class(always_run=True)
    def logout(self):
        if self.wc is None:
            raise SkipTest('did not create wc')
        assert_true(self.wc.logout())

        if self.mm is None:
            raise SkipTest('did not create mm')
        assert_true(self.mm.logout())

        if self.mc is None:
            raise SkipTest('did not create mc')
        assert_true(self.mc.logout())

    # This next section is a bit odd: it nests playlist tests inside song tests.

    # The intuitition: starting from an empty library, you need to have
    #  a song before you can modify a playlist.

    # If x --> y means x runs after y, then the graph looks like:

    #    song_create <-- playlist_create
    #        ^                   ^
    #        |                   |
    #    song_test       playlist_test
    #        ^                   ^
    #        |                   |
    #    song_delete     playlist_delete

    # Singleton groups are used to ease code ordering restraints.
    # Suggestions to improve any of this are welcome!

    @test
    def song_create(self):
        fname = test_utils.small_mp3

        uploaded, matched, not_uploaded = self.mm.upload(fname)

        if len(not_uploaded) == 1 and 'ALREADY_EXISTS' in not_uploaded[fname]:
            # If a previous test went wrong, the track might be there already.
            #TODO This build will fail because of the warning - is that what we want?
            assert_equal(matched, {})
            assert_equal(uploaded, {})

            sid = re.search(r'\(.*\)', not_uploaded[fname]).group().strip('()')
        else:
            # Otherwise, it should have been uploaded normally.
            assert_equal(not_uploaded, {})
            assert_equal(matched, {})
            assert_equal(uploaded.keys(), [fname])

            sid = uploaded[fname]

        # we test get_all_songs here so that we can assume the existance
        # of the song for future tests (the servers take time to sync an upload)
        @retry
        def assert_song_exists(sid):
            songs = self.wc.get_all_songs()

            found = [s for s in songs if s['id'] == sid] or None

            assert_is_not_none(found)
            assert_equal(len(found), 1)

            s = found[0]
            return TestSong(s['id'], s['title'], s['artist'], s['album'])

        self.song = assert_song_exists(sid)

    @test(depends_on=[song_create], runs_after_groups=['song.exists'])
    def playlist_create(self):
        self.playlist_id = self.wc.create_playlist(TEST_PLAYLIST_NAME)

        # like song_create, retry until the playlist appears

        @retry
        def assert_playlist_exists(plid):
            playlists = self.wc.get_all_playlist_ids(auto=False, user=True)

            found = playlists['user'].get(TEST_PLAYLIST_NAME, None)

            assert_is_not_none(found)
            assert_equal(found[-1], self.playlist_id)

        assert_playlist_exists(self.playlist_id)

    #TODO consider listing/searching if the id isn't there
    # to ensure cleanup.
    @test(groups=['playlist'], depends_on=[playlist_create],
          runs_after_groups=['playlist.exists'],
          always_run=True)
    def playlist_delete(self):
        if self.playlist_id is None:
            raise SkipTest('did not store self.playlist_id')

        res = self.wc.delete_playlist(self.playlist_id)
        assert_equal(res, self.playlist_id)

    @test(groups=['song'], depends_on=[song_create],
          runs_after=[playlist_delete],
          runs_after_groups=["song.exists"],
          always_run=True)
    def song_delete(self):
        if self.song is None:
            raise SkipTest('did not store self.song')

        res = self.wc.delete_songs(self.song.sid)

        assert_equal(res, [self.song.sid])

    # These decorators just prevent setting groups and depends_on over and over.
    # They won't work right with additional settings; if that's needed this
    #  pattern should be factored out.

    #TODO it'd be nice to have per-client test groups
    song_test = test(groups=['song', 'song.exists'], depends_on=[song_create])
    playlist_test = test(groups=['playlist', 'playlist.exists'],
                         depends_on=[playlist_create])
    mc_test = test(groups=['mobile'])

    # Non-wonky tests resume down here.

    @test
    def get_registered_devices(self):
        # no logic; schema does verification
        self.wc.get_registered_devices()

    #---------
    # MC/AA tests
    #---------
    @mc_test
    def mc_search_aa(self):
        if os.environ.get('GM_TEST_ALLACCESS') == 'TRUE':
            res = self.mc.search_all_access('amorphis')
            with Check() as check:
                for hits in res.values():
                    check.true(len(hits) > 0)
        else:
            assert_raises(CallFailure, self.mc.search_all_access, 'amorphis')

    @mc_test
    def mc_search_aa_with_limit(self):
        if os.environ.get('GM_TEST_ALLACCESS') == 'TRUE':
            res_unlimited = self.mc.search_all_access('cat empire')
            res_5 = self.mc.search_all_access('cat empire', max_results=5)

            assert_equal(len(res_5['song_hits']), 5)
            assert_true(len(res_unlimited['song_hits']) > len(res_5['song_hits']))

        else:
            raise SkipTest('AA testing not enabled')

    @mc_test
    def mc_artist_info(self):
        if os.environ.get('GM_TEST_ALLACCESS') == 'TRUE':
            aid = 'Apoecs6off3y6k4h5nvqqos4b5e'  # amorphis
            optional_keys = set(('albums', 'topTracks', 'related_artists'))

            include_all_res = self.mc.get_artist_info(aid, include_albums=True,
                                                      max_top_tracks=1, max_rel_artist=1)

            no_albums_res = self.mc.get_artist_info(aid, include_albums=False)
            no_rel_res = self.mc.get_artist_info(aid, max_rel_artist=0)
            no_tracks_res = self.mc.get_artist_info(aid, max_top_tracks=0)

            with Check() as check:
                check.true(set(include_all_res.keys()) & optional_keys == optional_keys)

                check.true(set(no_albums_res.keys()) & optional_keys ==
                           optional_keys - set(['albums']))
                check.true(set(no_rel_res.keys()) & optional_keys ==
                           optional_keys - set(['related_artists']))
                check.true(set(no_tracks_res.keys()) & optional_keys ==
                           optional_keys - set(['topTracks']))

        else:
            assert_raises(CallFailure, self.mc.search_all_access, 'amorphis')

    @test
    def get_aa_stream_urls(self):
        if os.environ.get('GM_TEST_ALLACCESS') == 'TRUE':
            # that dumb little intro track on Conspiracy of One
            urls = self.wc.get_stream_urls('Tqqufr34tuqojlvkolsrwdwx7pe')

            assert_true(len(urls) > 1)
            #TODO test getting the stream
        else:
            raise SkipTest('AA testing not enabled')

    @test
    def stream_aa_track(self):
        if os.environ.get('GM_TEST_ALLACCESS') == 'TRUE':
            # that dumb little intro track on Conspiracy of One
            audio = self.wc.get_stream_audio('Tqqufr34tuqojlvkolsrwdwx7pe')
            assert_is_not_none(audio)
        else:
            raise SkipTest('AA testing not enabled')

    #-----------
    # Song tests
    #-----------

    #TODO album art

    def _assert_get_song(self, sid, client=None):
        """Return the song dictionary with this sid.

        (GM has no native get for songs, just list).

        :param client: a Webclient or Musicmanager
        """
        if client is None:
            client = self.wc

        songs = client.get_all_songs()

        found = [s for s in songs if s['id'] == sid] or None

        assert_is_not_none(found)
        assert_equal(len(found), 1)

        return found[0]

    @song_test
    def list_songs_wc(self):
        self._assert_get_song(self.song.sid, self.wc)

    @song_test
    def list_songs_mm(self):
        self._assert_get_song(self.song.sid, self.mm)

    @staticmethod
    def _list_songs_incrementally(client):
        lib_chunk_gen = client.get_all_songs(incremental=True)
        assert_true(isinstance(lib_chunk_gen, types.GeneratorType))

        assert_equal([s for chunk in lib_chunk_gen for s in chunk],
                     client.get_all_songs(incremental=False))

    @song_test
    def list_songs_incrementally_wc(self):
        self._list_songs_incrementally(self.wc)

    @song_test
    def list_songs_incrementally_mm(self):
        self._list_songs_incrementally(self.mm)

    @song_test
    def change_metadata(self):
        orig_md = self._assert_get_song(self.song.sid)

        # Change all mutable entries.

        new_md = copy(orig_md)

        for name, expt in md_expectations.items():
            if name in orig_md and expt.mutable:
                old_val = orig_md[name]
                new_val = test_utils.modify_md(name, old_val)

                assert_not_equal(new_val, old_val)
                new_md[name] = new_val

        #TODO check into attempting to mutate non mutables
        self.wc.change_song_metadata(new_md)

        #Recreate the dependent md to what they should be (based on how orig_md was changed)
        correct_dependent_md = {}
        for name, expt in md_expectations.items():
            if expt.depends_on and name in orig_md:
                master_name = expt.depends_on
                correct_dependent_md[name] = expt.dependent_transformation(new_md[master_name])

        @retry
        def assert_metadata_is(sid, orig_md, correct_dependent_md):
            result_md = self._assert_get_song(sid)

            with Check() as check:
                for name, expt in md_expectations.items():
                    if name in orig_md:
                        #TODO really need to factor out to test_utils?

                        #Check mutability if it's not volatile or dependent.
                        if not expt.volatile and expt.depends_on is None:
                            same, message = test_utils.md_entry_same(name, orig_md, result_md)
                            check.equal(not expt.mutable, same,
                                        "metadata mutability incorrect: " + message)

                        #Check dependent md.
                        if expt.depends_on is not None:
                            same, message = test_utils.md_entry_same(
                                name, correct_dependent_md, result_md
                            )
                            check.true(same, "dependent metadata incorrect: " + message)

        assert_metadata_is(self.song.sid, orig_md, correct_dependent_md)

        #Revert the metadata.
        self.wc.change_song_metadata(orig_md)

        @retry
        def assert_metadata_reverted(sid, orig_md):
            result_md = self._assert_get_song(sid)

            with Check() as check:
                for name in orig_md:
                    #If it's not volatile, it should be back to what it was.
                    if not md_expectations[name].volatile:
                        same, message = test_utils.md_entry_same(name, orig_md, result_md)
                        check.true(same, "failed to revert: " + message)
        assert_metadata_reverted(self.song.sid, orig_md)

    #TODO verify these better?

    @song_test
    def get_download_info(self):
        url, download_count = self.wc.get_song_download_info(self.song.sid)

        assert_is_not_none(url)

    @song_test
    def download_song_mm(self):

        @retry
        def assert_download(sid=self.song.sid):
            filename, audio = self.mm.download_song(sid)

            # there's some kind of a weird race happening here with CI;
            # usually one will succeed and one will fail

            #TODO could use original filename to verify this
            # but, when manually checking, got modified title occasionally
            assert_true(filename.endswith('.mp3'))  # depends on specific file
            assert_is_not_none(audio)
        assert_download()

    @song_test
    def get_uploaded_stream_urls(self):
        urls = self.wc.get_stream_urls(self.song.sid)

        assert_equal(len(urls), 1)

        url = urls[0]

        assert_is_not_none(url)
        assert_equal(url[:7], 'http://')

<<<<<<< HEAD
=======
    # TODO there must be a better way
    if 'GM_A' in os.environ:
        @song_test
        def get_aa_stream_urls(self):
            # that dumb little intro track on Conspiracy of One
            urls = self.wc.get_stream_urls('Tqqufr34tuqojlvkolsrwdwx7pe')

            assert_true(len(urls) > 1)

>>>>>>> f7f89975
    @song_test
    def upload_album_art(self):
        orig_md = self._assert_get_song(self.song.sid)

        self.wc.upload_album_art(self.song.sid, test_utils.image_filename)

        self.wc.change_song_metadata(orig_md)
        #TODO redownload and verify against original?

    # these search tests are all skipped: see
    # https://github.com/simon-weber/Unofficial-Google-Music-API/issues/114

    @staticmethod
    def _assert_search_hit(res, hit_type, hit_key, val):
        """Assert that the result (returned from wc.search) has
        ``hit[hit_type][hit_key] == val`` for only one result in hit_type."""

        raise SkipTest('search is unpredictable (#114)')

        #assert_equal(sorted(res.keys()), ['album_hits', 'artist_hits', 'song_hits'])
        #assert_not_equal(res[hit_type], [])

        #hitmap = (hit[hit_key] == val for hit in res[hit_type])
        #assert_equal(sum(hitmap), 1)  # eg sum(True, False, True) == 2

    #@song_test
    #def search_title(self):
    #    res = self.wc.search(self.song.title)

    #    self._assert_search_hit(res, 'song_hits', 'id', self.song.sid)

    #@song_test
    #def search_artist(self):
    #    res = self.wc.search(self.song.artist)

    #    self._assert_search_hit(res, 'artist_hits', 'id', self.song.sid)

    #@song_test
    #def search_album(self):
    #    res = self.wc.search(self.song.album)

    #    self._assert_search_hit(res, 'album_hits', 'albumName', self.song.album)

    #---------------
    # Playlist tests
    #---------------

    #TODO copy, change (need two songs?)

    @playlist_test
    def change_name(self):
        new_name = TEST_PLAYLIST_NAME + '_mod'
        self.wc.change_playlist_name(self.playlist_id, new_name)

        @retry  # change takes time to propogate
        def assert_name_equal(plid, name):
            playlists = self.wc.get_all_playlist_ids()

            found = playlists['user'].get(name, None)

            assert_is_not_none(found)
            assert_equal(found[-1], self.playlist_id)

        assert_name_equal(self.playlist_id, new_name)

        # revert
        self.wc.change_playlist_name(self.playlist_id, TEST_PLAYLIST_NAME)
        assert_name_equal(self.playlist_id, TEST_PLAYLIST_NAME)

    @playlist_test
    def add_remove(self):
        @retry
        def assert_song_order(plid, order):
            songs = self.wc.get_playlist_songs(plid)
            server_order = [s['id'] for s in songs]

            assert_equal(server_order, order)

        # initially empty
        assert_song_order(self.playlist_id, [])

        # add two copies
        self.wc.add_songs_to_playlist(self.playlist_id, [self.song.sid] * 2)
        assert_song_order(self.playlist_id, [self.song.sid] * 2)

        # remove all copies
        self.wc.remove_songs_from_playlist(self.playlist_id, self.song.sid)
        assert_song_order(self.playlist_id, [])<|MERGE_RESOLUTION|>--- conflicted
+++ resolved
@@ -182,7 +182,7 @@
     #---------
     @mc_test
     def mc_search_aa(self):
-        if os.environ.get('GM_TEST_ALLACCESS') == 'TRUE':
+        if 'GM_A' in os.environ:
             res = self.mc.search_all_access('amorphis')
             with Check() as check:
                 for hits in res.values():
@@ -192,7 +192,7 @@
 
     @mc_test
     def mc_search_aa_with_limit(self):
-        if os.environ.get('GM_TEST_ALLACCESS') == 'TRUE':
+        if 'GM_A' in os.environ:
             res_unlimited = self.mc.search_all_access('cat empire')
             res_5 = self.mc.search_all_access('cat empire', max_results=5)
 
@@ -204,7 +204,7 @@
 
     @mc_test
     def mc_artist_info(self):
-        if os.environ.get('GM_TEST_ALLACCESS') == 'TRUE':
+        if 'GM_A' in os.environ:
             aid = 'Apoecs6off3y6k4h5nvqqos4b5e'  # amorphis
             optional_keys = set(('albums', 'topTracks', 'related_artists'))
 
@@ -230,7 +230,7 @@
 
     @test
     def get_aa_stream_urls(self):
-        if os.environ.get('GM_TEST_ALLACCESS') == 'TRUE':
+        if 'GM_A' in os.environ:
             # that dumb little intro track on Conspiracy of One
             urls = self.wc.get_stream_urls('Tqqufr34tuqojlvkolsrwdwx7pe')
 
@@ -241,7 +241,7 @@
 
     @test
     def stream_aa_track(self):
-        if os.environ.get('GM_TEST_ALLACCESS') == 'TRUE':
+        if 'GM_A' in os.environ:
             # that dumb little intro track on Conspiracy of One
             audio = self.wc.get_stream_audio('Tqqufr34tuqojlvkolsrwdwx7pe')
             assert_is_not_none(audio)
@@ -397,18 +397,6 @@
         assert_is_not_none(url)
         assert_equal(url[:7], 'http://')
 
-<<<<<<< HEAD
-=======
-    # TODO there must be a better way
-    if 'GM_A' in os.environ:
-        @song_test
-        def get_aa_stream_urls(self):
-            # that dumb little intro track on Conspiracy of One
-            urls = self.wc.get_stream_urls('Tqqufr34tuqojlvkolsrwdwx7pe')
-
-            assert_true(len(urls) > 1)
-
->>>>>>> f7f89975
     @song_test
     def upload_album_art(self):
         orig_md = self._assert_get_song(self.song.sid)
