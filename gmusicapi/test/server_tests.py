--- conflicted
+++ resolved
@@ -216,15 +216,7 @@
           runs_after_groups=['playlist.exists', 'song.exists'])
     def plentry_create(self):
 
-<<<<<<< HEAD
-    @test(depends_on=[song_create], runs_after_groups=['song.exists'])
-    def playlist_create(self):
-        raise SkipTest('playlist create broken')
-
-        self.playlist_id = self.wc.create_playlist(TEST_PLAYLIST_NAME)
-=======
         song_ids = [self.songs[0].sid]
->>>>>>> 55856159
 
         # create 3 entries
         # 3 songs is the minimum to fully test reordering, and also includes the
@@ -591,18 +583,9 @@
     #    assert_is_not_none(url)
     #    assert_equal(url[:7], 'http://')
 
-<<<<<<< HEAD
-    @playlist_test
-    def change_name(self):
-        raise SkipTest('playlist create broken')
-
-        new_name = TEST_PLAYLIST_NAME + '_mod'
-        self.wc.change_playlist_name(self.playlist_id, new_name)
-=======
     #@song_test
     #def upload_album_art(self):
     #    orig_md = self._assert_get_song(self.song.sid)
->>>>>>> 55856159
 
     #    self.wc.upload_album_art(self.song.sid, test_utils.image_filename)
 
@@ -619,16 +602,6 @@
 
     #    raise SkipTest('search is unpredictable (#114)')
 
-<<<<<<< HEAD
-    @playlist_test
-    def add_remove(self):
-        raise SkipTest('playlist create broken')
-
-        @retry
-        def assert_song_order(plid, order):
-            songs = self.wc.get_playlist_songs(plid)
-            server_order = [s['id'] for s in songs]
-=======
     #    #assert_equal(sorted(res.keys()), ['album_hits', 'artist_hits', 'song_hits'])
     #    #assert_not_equal(res[hit_type], [])
 
@@ -685,7 +658,6 @@
     #    def assert_song_order(plid, order):
     #        songs = self.wc.get_playlist_songs(plid)
     #        server_order = [s['id'] for s in songs]
->>>>>>> 55856159
 
     #        assert_equal(server_order, order)
 
